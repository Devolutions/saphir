#![allow(dead_code)]

/// Enum representing whether or not a request should continue to be processed be the server
pub enum RequestContinuation {
    /// Next
    Next,
    /// None
    None,
}

/// Trait to convert string type to regular expressions
pub trait ToRegex {
    ///
    fn to_regex(&self) -> Result<::regex::Regex, ::regex::Error>;
}

impl<'a> ToRegex for &'a str {
    fn to_regex(&self) -> Result<::regex::Regex, ::regex::Error> {
        ::regex::Regex::new(self)
    }
}

impl ToRegex for String {
    fn to_regex(&self) -> Result<::regex::Regex, ::regex::Error> {
        ::regex::Regex::new(self.as_str())
    }
}

impl ToRegex for ::regex::Regex {
    fn to_regex(&self) -> Result<::regex::Regex, ::regex::Error> {
        Ok(self.clone())
    }
}

#[macro_export]
macro_rules! reg {
    ($str_regex:expr) => {
        $str_regex.to_regex().expect("the parameter passed to reg macro is not a legitimate regex")
    };
<<<<<<< HEAD
}

#[macro_export]
macro_rules! hset {
    ($($x:expr),*) => {
        {
            #[allow(unused_mut)]
            let mut hs = ::std::collections::HashSet::new();
            {
                $(hs.insert($x);)*
            }
            hs
        }
    };
=======
>>>>>>> ca0aa889
}<|MERGE_RESOLUTION|>--- conflicted
+++ resolved
@@ -37,21 +37,5 @@
     ($str_regex:expr) => {
         $str_regex.to_regex().expect("the parameter passed to reg macro is not a legitimate regex")
     };
-<<<<<<< HEAD
-}
 
-#[macro_export]
-macro_rules! hset {
-    ($($x:expr),*) => {
-        {
-            #[allow(unused_mut)]
-            let mut hs = ::std::collections::HashSet::new();
-            {
-                $(hs.insert($x);)*
-            }
-            hs
-        }
-    };
-=======
->>>>>>> ca0aa889
 }